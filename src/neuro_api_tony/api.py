"""API Module - Handles sending and receiving data over the Neuro Websocket API.

See https://github.com/VedalAI/neuro-game-sdk/blob/main/API/SPECIFICATION.md
for more information.
"""

from __future__ import annotations

import json
import traceback
from typing import TYPE_CHECKING, Any, Final, NamedTuple

import jsonschema
import jsonschema.exceptions
import trio
import wx
from trio_websocket import (
    ConnectionClosed,
    WebSocketConnection,
    WebSocketRequest,
    serve_websocket,
)

if TYPE_CHECKING:
    from collections.abc import Callable

    from outcome import Outcome

from .model import NeuroAction

ACTION_NAME_ALLOWED_CHARS: Final = "abcdefghijklmnopqrstuvwxyz0123456789_-"

# See https://github.com/VedalAI/neuro-game-sdk/blob/main/API/SPECIFICATION.md#action
INVALID_SCHEMA_KEYS: Final = frozenset({"$anchor", "$comment", "$defs", "$dynamicAnchor", "$dynamicRef", "$id", "$ref", "$schema", "$vocabulary", "additionalProperties", "allOf", "anyOf", "contentEncoding", "contentMediaType", "contentSchema", "dependentRequired", "dependentSchemas", "deprecated", "description", "else", "if", "maxProperties", "minProperties", "not", "oneOf", "patternProperties", "readOnly", "then", "title", "unevaluatedItems", "unevaluatedProperties", "writeOnly"})


class NeuroAPI:
    """NeuroAPI class."""

    def __init__(self) -> None:
        """Initialize NeuroAPI."""
        self.message_send_channel: trio.MemorySendChannel[str] | None = None
        self.current_game = ""
        self.current_action_id: str | None = None

        # Dependency injection
        self.on_startup: Callable[[StartupCommand], None] = lambda cmd: None
        self.on_context: Callable[[ContextCommand], None] = lambda cmd: None
        self.on_actions_register: Callable[[ActionsRegisterCommand], None] = lambda cmd: None
        self.on_actions_unregister: Callable[[ActionsUnregisterCommand], None] = lambda cmd: None
        self.on_actions_force: Callable[[ActionsForceCommand], None] = lambda cmd: None
        self.on_action_result: Callable[[ActionResultCommand], None] = lambda cmd: None
        self.on_shutdown_ready: Callable[[ShutdownReadyCommand], None] = lambda cmd: None
        self.on_unknown_command: Callable[[Any], None] = lambda cmd: None
        self.log_system: Callable[[str], None] = lambda message: None
        self.log_debug: Callable[[str], None] = lambda message: None
        self.log_info: Callable[[str], None] = lambda message: None
        self.log_warning: Callable[[str], None] = lambda message: None
        self.log_error: Callable[[str], None] = lambda message: None
        self.log_critical: Callable[[str], None] = lambda message: None
        self.log_raw: Callable[[str, bool], None] = lambda message, incoming: None
        self.get_delay: Callable[[], float] = lambda: 0.0

        self.async_library_running = False
        self.async_library_root_cancel: trio.CancelScope
        self.received_loop_close_request = False

    def start(self, address: str, port: int) -> None:
        """Start hosting the websocket server with Trio in the background."""
        if self.received_loop_close_request:
            # Attempting to shut down
            self.log_critical("Something attempted to start websocket server during shutdown, ignoring.")
            return

        if self.async_library_running:
            # Already running, skip
            self.log_critical("Something attempted to start websocket server a 2nd time, ignoring.")
            return

        def done_callback(run_outcome: Outcome[None]) -> None:
            """Handle when trio run completes."""
            assert self.async_library_running, "How can stop running if not running?"
            self.async_library_running = False
            # Unwrap to make sure exceptions are printed
            run_outcome.unwrap()

        self.async_library_running = True
        self.async_library_root_cancel = trio.CancelScope()

        async def root_run() -> None:
            """Root async run, wrapped with async_library_root_cancel so it's able to be stopped remotely."""
            with self.async_library_root_cancel:
                await self._run(address, port)

        try:
            # Start the Trio guest run
            trio.lowlevel.start_guest_run(
                root_run,
                done_callback=done_callback,
                run_sync_soon_threadsafe=wx.CallAfter,
                host_uses_signal_set_wakeup_fd=False,
                restrict_keyboard_interrupt_to_checkpoints=True,
                strict_exception_groups=True,
            )
        except Exception:
            # Make sure async_library_running can never be in invalid state
            # even if trio fails to launch for some reason (shouldn't happen but still)
            self.async_library_running = False
            raise

    def stop(self) -> None:
        """Stop hosting background websocket server."""
        if not self.async_library_running:
            return
        self.async_library_root_cancel.cancel()

    def on_close(self, shutdown_function: Callable[[], None]) -> None:
        """Gracefully handle application quit, cancel async run properly then call shutdown_function."""
        if self.received_loop_close_request:
            self.log_critical("Already closing, ignoring 2nd close request.")
            return

        self.received_loop_close_request = True

        # Already shut down, close
        if not self.async_library_running:
            shutdown_function()
            return

        # Tell trio run to cancel
        try:
            self.stop()
        except Exception:
            # If trigger stop somehow fails, close window
            shutdown_function()

        def shutdown_then_call() -> None:
            # If still running, reschedule this function to run again
            if self.async_library_running:
                wx.CallAfter(shutdown_then_call)
            else:
                # Finally shut down, call shutdown function
                shutdown_function()

        # Schedule `shutdown_function` to be called once trio run closes
        wx.CallAfter(shutdown_then_call)

    async def _run(self, address: str, port: int) -> None:
        """Server run root function."""
        self.log_system(f"Starting websocket server on ws://{address}:{port}.")
        await serve_websocket(self._handle_websocket_request, address, port, ssl_context=None)

    @property
    def client_connected(self) -> bool:
        """Is there a client connected."""
        return self.message_send_channel is not None

    async def _handle_websocket_request(self, request: WebSocketRequest) -> None:
        """Handle websocket connection request."""
        if self.client_connected:
            # 503 is "service unavailable"
            await request.reject(503, body=b"Server does not support multiple connections at once currently")
            self.log_error("Another client attempted to connect, rejecting, server does not support multiple connections at once currently")
            return

        try:
            # With blocks for send and receive to handle closing when done
            # Using message_send_channel to send websocket messages synchronously
            # Zero here means no buffer, send not allowed to happen if receive channel has
            # not read prior message waiting yet.
            self.message_send_channel, receive_channel = trio.open_memory_channel[str](0)
            with (self.message_send_channel, receive_channel):
                # Accept connection
                async with await request.accept() as connection:
                    await self._handle_client_connection(connection, receive_channel)
        finally:
            self.message_send_channel = None

    async def _handle_client_connection(
        self,
        websocket: WebSocketConnection,
        receive_channel: trio.MemoryReceiveChannel[str],
    ) -> None:
        """Handle websocket connection lifetime."""
        try:
            async with trio.open_nursery() as nursery:
                # Start running connection read and write tasks in the background
                nursery.start_soon(self._handle_consumer, websocket, nursery.cancel_scope)
                nursery.start_soon(self._handle_producer, websocket, receive_channel)
        except trio.Cancelled:
            self.log_system("Closing current websocket connection.")

    async def _handle_consumer(
        self,
        websocket: WebSocketConnection,
        cancel_scope: trio.CancelScope,
    ) -> None:
        """Handle websocket reading head."""
        while True:
            try:
                # Read message from websocket
                message = await websocket.get_message()
            except ConnectionClosed:
                self.log_system("Websocket connection closed by client.")
                break

            try:
                json_cmd = json.loads(message)
                self.log_raw(json.dumps(json_cmd, indent=2), True)

                game = json_cmd.get("game", {})
                data = json_cmd.get("data", {})

                if game == "" or not isinstance(game, str):
                    self.log_warning("Game name is not set.")
                else:
                    # Check game name
                    if json_cmd["command"] == "startup" or json_cmd["command"] == "game/startup":
                        self.current_game = game
                    elif self.current_game != game:
                        self.log_warning("Game name does not match the current game.")
                    elif self.current_game == "":
                        self.log_warning("No startup command received.")

                # Check action result when waiting for it
                if self.current_action_id is not None and json_cmd["command"] == "actions/force":
                    self.log_warning("Received actions/force while waiting for action/result.")

                self.log_system(f'Command received: {json_cmd["command"]}')

                # Handle the command
                match json_cmd["command"]:
                    case "startup" | "game/startup":
                        self.current_action_id = None

                        self.on_startup(StartupCommand())

                        if json_cmd["command"] == "game/startup":
                            self.log_warning('"game/startup" command is deprecated. Use "startup" instead.')

                    case "context":
                        self.on_context(ContextCommand(data["message"], data["silent"]))

                    case "actions/register":
                        # Check the actions
                        for action in data["actions"]:
                            # Check the schema
                            if "schema" in action and action["schema"] != {}:
                                try:
                                    jsonschema.Draft7Validator.check_schema(action["schema"])
                                except jsonschema.exceptions.SchemaError as e:
                                    self.log_error(f'Invalid schema for action "{action["name"]}": {e}')
                                    continue

                                invalid_keys = self.check_invalid_keys_recursive(action["schema"])

                                if len(invalid_keys) > 0:
                                    self.log_warning(f'Disallowed keys in schema: {", ".join(invalid_keys)}')

                            # Check the name
                            if not isinstance(action["name"], str):
                                self.log_error(f'Action name is not a string: {action["name"]}')
                                continue

                            if not all(c in ACTION_NAME_ALLOWED_CHARS for c in action["name"]):
                                self.log_warning("Action name is not a lowercase string.")

                            if action["name"] == "":
                                self.log_warning("Action name is empty.")

                        self.on_actions_register(ActionsRegisterCommand(data["actions"]))

                    case "actions/unregister":
                        self.on_actions_unregister(ActionsUnregisterCommand(data["action_names"]))

                    case "actions/force":
                        self.on_actions_force(ActionsForceCommand(data.get("state"), data["query"], data.get("ephemeral_context", False), data["action_names"]))

                    case "action/result":
                        # Check if an action/result was expected
                        if self.current_action_id is None:
                            self.log_warning("Unexpected action/result.")
                        # Check if the action ID matches
                        elif self.current_action_id != data["id"]:
                            self.log_warning(f'Received action ID "{data["id"]}" does not match the expected action ID "{self.current_action_id}".')

                        self.log_debug(f'Action ID: {data["id"]}')

                        self.current_action_id = None
                        self.on_action_result(ActionResultCommand(data["success"], data.get("message", None)))

                    case "shutdown/ready":
                        self.log_warning("This command is not officially supported.")
                        self.on_shutdown_ready(ShutdownReadyCommand())

                    case _:
                        self.log_warning("Unknown command.")
                        self.on_unknown_command(json_cmd)

            except Exception as exc:
                self.log_error(f"Error while handling message: {exc}")
                traceback.print_exception(exc)
                break
        # Cancel (stop) writing head
        cancel_scope.cancel()

    async def _handle_producer(
        self,
        websocket: WebSocketConnection,
        receive_channel: trio.MemoryReceiveChannel[str],
    ) -> None:
        """Handle websocket writing head."""
        while True:
            # Wait for messages from sending side of memory channel (queue)
            message = await receive_channel.receive()

            # Artificial latency
            # Make sure never < 0 or raises ValueError
            await trio.sleep(max(0, self.get_delay()))

            # Write message
            # If connection failure happens, will crash the read head
            # because both share a nursery, ensuring connection closes
            await websocket.send_message(message)

            try:
                self.log_raw(json.dumps(json.loads(message), indent=2), False)
            except json.JSONDecodeError:
                self.log_raw(message, False)

    def _submit_message(self, message: str) -> bool:
        """Submit a message to the send queue. Return True if client connected."""
        if not self.client_connected:
            self.log_error("No client connected!")
            return False
        # Otherwise send channel should exist
        # type checkers need help understanding `self.client_connected`
        assert self.message_send_channel is not None
        self.message_send_channel.send_nowait(message)
        return True

    def send_action(self, id_: str, name: str, data: str | None) -> bool:
        """Send an action command. Return True if actually sent."""
        obj = {
            "command": "action",
            "data": {
                "id": id_,
                "name": name,
                "data": data,
            },
        }

        message = json.dumps(obj)

        if not self._submit_message(message):
            return False

        self.current_action_id = id_
        self.log_system("Command sent: action")
        self.log_debug(f"Action ID: {id_}")

        return True

    def send_actions_reregister_all(self) -> bool:
        """Send an actions/reregister_all command."""
        message = json.dumps({
            "command": "actions/reregister_all",
        })

        if not self._submit_message(message):
            return False

        self.log_system("Command sent: actions/reregister_all")
        self.log_warning("This command is not officially supported.")

        return True

    def send_shutdown_graceful(self, wants_shutdown: bool) -> bool:
        """Send a shutdown/graceful command."""
        message = json.dumps({
            "command": "shutdown/graceful",
            "data": {
                "wants_shutdown": wants_shutdown,
            },
        })

        if not self._submit_message(message):
            return False

        self.log_system("Command sent: shutdown/graceful")
        self.log_warning("This command is not officially supported.")

        return True

    def send_shutdown_immediate(self) -> bool:
        """Send a shutdown/immediate command."""
        message = json.dumps({
            "command": "shutdown/immediate",
        })

        if not self._submit_message(message):
            return False

        self.log_system("Command sent: shutdown/immediate")
        self.log_warning("This command is not officially supported.")

        return True

    def check_invalid_keys_recursive(self, sub_schema: dict[str, Any]) -> list[str]:
        """Recursively checks for invalid keys in the schema.

        Returns a list of invalid keys that were found.
        """
        invalid_keys = []

        for key, value in sub_schema.items():
            if key in INVALID_SCHEMA_KEYS:
                invalid_keys.append(key)
            elif isinstance(value, str | int | bool):
                pass
            elif isinstance(value, dict):
                invalid_keys.extend(self.check_invalid_keys_recursive(value))
            elif isinstance(value, list):
                for item in value:
                    if isinstance(item, dict):
                        invalid_keys.extend(self.check_invalid_keys_recursive(item))
            else:
<<<<<<< HEAD
                self.log_error(f'Unhandled schema value type {type(value)!r} ({value!r})')
=======
                self.log_error(f"Unhandled schema key type {type(key)!r} ({key!r})")
>>>>>>> 47922fd8

        return invalid_keys


class StartupCommand:
    """`startup` command."""

    __slots__ = ()


class ContextCommand(NamedTuple):
    """`context` command."""

    message: str
    silent: bool


class ActionsRegisterCommand:
    """`actions/register` command."""
    __slots__ = ("actions",)

    def __init__(self, actions: list[dict[str, Any]]) -> None:
        """Initialize actions register command."""
        # 'schema' may be omitted, so get() is used
        self.actions = [
            NeuroAction(
                action["name"],
                action["description"],
                action.get("schema"),
            )
            for action in actions
        ]


class ActionsUnregisterCommand(NamedTuple):
    """`actions/unregister` command."""

    action_names: list[str]


class ActionsForceCommand(NamedTuple):
    """`actions/force` command."""

    state: str | None
    query: str
    ephemeral_context: bool
    action_names: list[str]


class ActionResultCommand(NamedTuple):
    """`action/result` command."""

    success: bool
    message: str | None


class ShutdownReadyCommand:
    """`shutdown/ready` command."""

    __slots__ = ()<|MERGE_RESOLUTION|>--- conflicted
+++ resolved
@@ -425,11 +425,7 @@
                     if isinstance(item, dict):
                         invalid_keys.extend(self.check_invalid_keys_recursive(item))
             else:
-<<<<<<< HEAD
-                self.log_error(f'Unhandled schema value type {type(value)!r} ({value!r})')
-=======
-                self.log_error(f"Unhandled schema key type {type(key)!r} ({key!r})")
->>>>>>> 47922fd8
+                self.log_error(f"Unhandled schema value type {type(value)!r} ({value!r})")
 
         return invalid_keys
 
